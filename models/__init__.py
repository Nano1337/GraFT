--- conflicted
+++ resolved
@@ -6,12 +6,9 @@
 from models.DeiT_gradual_fusion import DEIT_Gradual_Fusion
 from models.DeiT_gradual_fusion_scalable import DEIT_Gradual_Fusion_Scalable
 from models.DINO_gradual_fusion import DINO_Gradual_Fusion
-<<<<<<< HEAD
 
 from models.DeiT_vanilla_fusion import DEIT_Vanilla_Fusion
-=======
 from models.DeiT_gradual_fusion_v2 import DEIT_Gradual_Fusion_V2
->>>>>>> 936ca487
 
 def get_model(cfgs: dict, fabric: any) -> torch.nn.Module:
     """Gets the specified model based on the provided configurations.
@@ -32,13 +29,10 @@
         model = DINO_Gradual_Fusion(cfg=cfgs, fabric=fabric)
     elif cfgs.model_name == "deit_gradual_fusion_scalable":
         model = DEIT_Gradual_Fusion_Scalable(cfg=cfgs, fabric=fabric)
-<<<<<<< HEAD
     elif cfgs.model_name == "deit_vanilla_fusion":
         model = DEIT_Vanilla_Fusion(cfg=cfgs, fabric=fabric)
-=======
     elif cfgs.model_name == "deit_gradual_fusion_v2":
         model = DEIT_Gradual_Fusion_V2(cfg=cfgs, fabric=fabric)
->>>>>>> 936ca487
     else:
         model = None
 
