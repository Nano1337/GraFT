--- conflicted
+++ resolved
@@ -88,7 +88,6 @@
     max: 0.001
     type: loguniform
   beta1:
-<<<<<<< HEAD
     min: 0.80
     max: 0.90
     type: float
@@ -106,13 +105,4 @@
     type: int
   model_num_heads: 
     opt: [8]
-    type: categorical
-=======
-    min: 0.83
-    max: 0.83
-    type: float
-  beta2:
-    min: 0.97
-    max: 0.97
-    type: float
->>>>>>> bbe82ce2
+    type: categorical